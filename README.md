[![Language grade: Python](https://img.shields.io/lgtm/grade/python/g/cisocrgroup/ocrd_cis.svg?logo=lgtm&logoWidth=18)](https://lgtm.com/projects/g/cisocrgroup/ocrd_cis/context:python)
[![Total alerts](https://img.shields.io/lgtm/alerts/g/cisocrgroup/ocrd_cis.svg?logo=lgtm&logoWidth=18)](https://lgtm.com/projects/g/cisocrgroup/ocrd_cis/alerts/)
# ocrd_cis

[CIS](http://www.cis.lmu.de) [OCR-D](http://ocr-d.de) command line
tools for the automatic post-correction of OCR-results.

## Introduction
`ocrd_cis` contains different tools for the automatic post correction
of OCR-results.  It contains tools for the training, evaluation and
execution of the post correction.  Most of the tools are following the
[OCR-D cli conventions](https://ocr-d.github.io/cli).

There is a helper tool to align multiple OCR results as well as a
version of ocropy that works with python3.

## Installation
There are multiple ways to install the `ocrd_cis` tools:
 * `make install` uses `pip` to install `ocrd_cis` (see below).
 * `make install-devel` uses `pip -e` to install `ocrd_cis` (see
   below).
 * `pip install --upgrade pip ocrd_cis_dir`
 * `pip install -e --upgrade pip ocrd_cis_dir`

It is possible to install `ocrd_cis` in a custom directory using
`virtualenv`:
```sh
 python3 -m venv venv-dir
 source venv-dir/bin/activate
 make install # or any other command to install ocrd_cis (see above)
 # use ocrd_cis
 deactivate
```

## Profiler
The post correction is dependent on the language
[profiler](https://github.com/cisocrgroup/Profiler) and its laguage
configurations to generate corrections for suspicious words.  In order
to use the post correction a profiler with according language
configruations have to be present on the system.  You can refer to our
[manuals](https://github.com/cisocrgroup/Resources/tree/master/manuals)
and our [lexical
resources](https://github.com/cisocrgroup/Resources/tree/master/lexica)
for more information.

If you use docker you can use the preinstalled profiler from within
the docker-container.  The profiler is installed to `/apps/profiler`
and the language configurations lie in `/etc/profiler/languages` in
the container image.

## Usage
Most tools follow the [OCR-D cli
conventions](https://ocr-d.github.io/cli).  They accept the
`--input-file-grp`, `--output-file-grp`, `--parameter`, `--mets`,
`--log-level` command line arguments (short and long).  Some of the
tools (most notably the alignment tool) expect a comma seperated list
of multiple input file groups.

The [ocrd-tool.json](ocrd_cis/ocrd-tool.json) contains a schema
description of the parameter config file for the different tools that
accept the `--parameter` argument.

### ocrd-cis-postcorrect
This command runs the post correction using a pre-trained model.  If
additional support OCRs should be used, models for these OCR steps are
required and must be executed and aligned beforehand (see [the test
script](tests/run_postcorrection_test.bash) for an example).

Arguments:
 * `--parameter` path to configuration file
 * `--input-file-grp` name of the master-OCR file group
 * `--output-file-grp` name of the post-correction file group
 * `--log-level` set log level
 * `--mets` path to METS file in workspace

As mentioned above in order to use the postcorrection with input from
multiple OCR's, some preprocessing steps are needed: firstly the
additional OCR recognition has to be done and secondly the multiple
OCR's have to be aligned (you can also take a look to the function
`ocrd_cis_align` in the [tests](tests/test_lib.bash)).  Assuming an
original recognition as file group `OCR1` on the segmented document of
file group `SEG`, the folloing commands can be used:

```sh
ocrd-ocropus-recognize -I SEG -O OCR2 ... # additional OCR
ocrd-cis-align -I OCR1,OCR2 -O ALGN ... # align OCR1 and OCR2
ocrd-cis-postcorrect -I ALGN -O PC ... # post correction
```

### ocrd-cis-align
Aligns tokens of multiple input file groups to one output file group.
This tool is used to align the master OCR with any additional support
OCRs.  It accepts a comma-separated list of input file groups, which
it aligns in order.

Arguments:
 * `--parameter` path to configuration file
 * `--input-file-grp` comma seperated list of the input file groups;
   first input file group is the master OCR; if there is a ground
   truth (for evaluation) it must be the last file group in the list
 * `--output-file-grp` name of the file group for the aligned result
 * `--log-level` set log level
 * `--mets` path to METS file in workspace

### ocrd-cis-data
Helper tool to get the path of the installed data files. Usage:
`ocrd-cis-data [-h|-jar|-3gs|-model|-config]` to get the path of the
jar library, the pre-trained post correction model, the path to the
default 3-grams language model file or the default training
configuration file.  This tool does not follow the OCR-D conventions.

### Trainining
There is no dedicated training script provided. Models are trained
using the java implementation directly (check out the [training test
script](tests/run_training_test.bash) for an example).  Training a
model requires a workspace containing one or more file groups
consisting of aligned OCR and ground-truth documents (the last file
group has to be the ground truth).

<<<<<<< HEAD
=======
Arguments:
 * `--parameter` path to configuration file
 * `--input-file-grp` name of the input file group to profile
 * `--output-file-grp` name of the output file group where the profile
   is stored
 * `--log-level` set log level
 * `--mets` path to METS file in the workspace

### ocrd-cis-ocropy-train
The `ocropy-train` tool can be used to train LSTM models.
It takes ground truth from the workspace and saves (image+text) snippets from the corresponding pages.
Then a model is trained on all snippets for 1 million (or the given number of) randomized iterations from the parameter file.
>>>>>>> fe129fe9
```sh
java -jar $(ocrd-cis-data -jar) \
	 -c train \
	 --input-file-grp OCR1,OCR2,GT \
     --log-level DEBUG \
	 -m mets.xml \
	 --parameter $(ocrd-cis-data -config)
```

### ocrd-cis-ocropy-clip
The `ocropy-clip` tool can be used to remove intrusions of neighbouring segments in regions / lines of a page.
It runs a connected component analysis on every text region / line of every PAGE in the input file group, as well as its overlapping neighbours, and for each binary object of conflict, determines whether it belongs to the neighbour, and can therefore be clipped to the background. It references the resulting segment image files in the output PAGE (as AlternativeImage).
(Use this to suppress separators and neighbouring text.)
```sh
ocrd-cis-ocropy-clip \
  --input-file-grp OCR-D-SEG-LINE \
  --output-file-grp OCR-D-SEG-LINE-CLIP \
  --mets mets.xml
  --parameter file:///path/to/config.json
```

### ocrd-cis-ocropy-resegment
The `ocropy-resegment` tool can be used to remove overlap between neighbouring lines of a page.
It runs a line segmentation on every text region of every PAGE in the input file group, and for each line already annotated, determines the label of largest extent within the original coordinates (polygon outline) in that line, and annotates the resulting coordinates in the output PAGE.
(Use this to polygonalise text lines poorly segmented, e.g. via bounding boxes.)
```sh
ocrd-cis-ocropy-resegment \
  --input-file-grp OCR-D-SEG-LINE \
  --output-file-grp OCR-D-SEG-LINE-RES \
  --mets mets.xml
  --parameter file:///path/to/config.json
```

### ocrd-cis-ocropy-segment
The `ocropy-segment` tool can be used to segment (pages or) regions of a page into lines.
It runs a line segmentation on every (page or) text region of every PAGE in the input file group, and adds (text regions containing) TextLine elements with the resulting polygon outlines to the annotation of the output PAGE.
(Does not detect tables or images.)
```sh
ocrd-cis-ocropy-segment \
  --input-file-grp OCR-D-SEG-BLOCK \
  --output-file-grp OCR-D-SEG-LINE \
  --mets mets.xml
  --parameter file:///path/to/config.json
```

### ocrd-cis-ocropy-deskew
The `ocropy-deskew` tool can be used to deskew pages / regions of a page.
It runs a projection profile-based skew estimation on every segment of every PAGE in the input file group and annotates the orientation angle in the output PAGE.
(Does not include orientation detection.)
```sh
ocrd-cis-ocropy-deskew \
  --input-file-grp OCR-D-SEG-LINE \
  --output-file-grp OCR-D-SEG-LINE-DES \
  --mets mets.xml
  --parameter file:///path/to/config.json
```

### ocrd-cis-ocropy-denoise
The `ocropy-denoise` tool can be used to despeckle pages / regions / lines of a page.
It runs a connected component analysis and removes small components (black or white) on every segment of every PAGE in the input file group and references the resulting segment image files in the output PAGE (as AlternativeImage).
```sh
ocrd-cis-ocropy-denoise \
  --input-file-grp OCR-D-SEG-LINE-DES \
  --output-file-grp OCR-D-SEG-LINE-DEN \
  --mets mets.xml
  --parameter file:///path/to/config.json
```

### ocrd-cis-ocropy-binarize
The `ocropy-binarize` tool can be used to binarize (and optionally denoise and deskew) pages / regions / lines of a page.
It runs the "nlbin" adaptive whitelevel thresholding on every segment of every PAGE in the input file group and references the resulting segment image files in the output PAGE (as AlternativeImage). (If a deskewing angle has already been annotated in a region, the tool respects that and rotates accordingly.) Images can also be produced grayscale-normalized.
```sh
ocrd-cis-ocropy-binarize \
  --input-file-grp OCR-D-SEG-LINE-DES \
  --output-file-grp OCR-D-SEG-LINE-BIN \
  --mets mets.xml
  --parameter file:///path/to/config.json
```

### ocrd-cis-ocropy-dewarp
The `ocropy-dewarp` tool can be used to dewarp text lines of a page.
It runs the baseline estimation and center normalizer algorithm on every line in every text region of every PAGE in the input file group and references the resulting line image files in the output PAGE (as AlternativeImage).
```sh
ocrd-cis-ocropy-dewarp \
  --input-file-grp OCR-D-SEG-LINE-BIN \
  --output-file-grp OCR-D-SEG-LINE-DEW \
  --mets mets.xml
  --parameter file:///path/to/config.json
```

### ocrd-cis-ocropy-recognize
The `ocropy-recognize` tool can be used to recognize the lines / words / glyphs of a page.
It runs LSTM optical character recognition on every line in every text region of every PAGE in the input file group and adds the resulting text annotation in the output PAGE.
```sh
ocrd-cis-ocropy-recognize \
  --input-file-grp OCR-D-SEG-LINE-DEW \
  --output-file-grp OCR-D-OCR-OCRO \
  --mets mets.xml
  --parameter file:///path/to/config.json
```

### Tesserocr
Install essential system packages for Tesserocr
```sh
sudo apt-get install python3-tk \
  tesseract-ocr libtesseract-dev libleptonica-dev \
  libimage-exiftool-perl libxml2-utils
```

Then install Tesserocr from: https://github.com/OCR-D/ocrd_tesserocr
```sh
pip install -r requirements.txt
pip install .
```

Download and move tesseract models from:
https://github.com/tesseract-ocr/tesseract/wiki/Data-Files or use your
own models and place them into: /usr/share/tesseract-ocr/4.00/tessdata

## Workflow configuration

A decent pipeline might look like this:

0. page-level binarization
1. page-level cropping
2. (page-level binarization)
3. page-level deskewing
4. (page-level dewarping)
5. region segmentation
6. region-level clipping
7. (region-level deskewing)
8. line segmentation
9. (line-level clipping or resegmentation)
10. line-level dewarping
11. line-level recognition
12. (line-level alignment and post-correction)

If GT is used, steps 1, 5 and 8 can be omitted. Else if a segmentation is used in 5 and 8 which does not produce overlapping sections, steps 6 and 9 can be omitted.

## Testing
To run a few basic tests type `make test` (`ocrd_cis` has to be
installed in order to run any tests).

# Miscellaneous
## OCR-D workspace

* Create a new (empty) workspace: `ocrd workspace init workspace-dir`
* cd into `workspace-dir`
* Add new file to workspace: `ocrd workspace add file -G group -i id
  -m mimetype`

## OCR-D links

- [OCR-D](https://ocr-d.github.io)
- [Github](https://github.com/OCR-D)
- [Project-page](http://www.ocr-d.de/)
- [Ground-truth](http://www.ocr-d.de/sites/all/GTDaten/IndexGT.html)<|MERGE_RESOLUTION|>--- conflicted
+++ resolved
@@ -117,8 +117,6 @@
 consisting of aligned OCR and ground-truth documents (the last file
 group has to be the ground truth).
 
-<<<<<<< HEAD
-=======
 Arguments:
  * `--parameter` path to configuration file
  * `--input-file-grp` name of the input file group to profile
@@ -131,7 +129,7 @@
 The `ocropy-train` tool can be used to train LSTM models.
 It takes ground truth from the workspace and saves (image+text) snippets from the corresponding pages.
 Then a model is trained on all snippets for 1 million (or the given number of) randomized iterations from the parameter file.
->>>>>>> fe129fe9
+
 ```sh
 java -jar $(ocrd-cis-data -jar) \
 	 -c train \
