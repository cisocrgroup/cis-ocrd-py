--- conflicted
+++ resolved
@@ -23,17 +23,10 @@
         Performs the (text) recognition.
         """
 
-<<<<<<< HEAD
-        maxlevel = 'line' #self.parameter['textequiv_level']
-
-
-        for (n, input_file) in enumerate(self.input_files):
-=======
         cnum = 0
         tess_err = 0
         ocro1_err = 0
         ocro2_err = 0
->>>>>>> 97958550
 
         inputfiles = self.input_files
         for input_file in inputfiles:
@@ -55,13 +48,9 @@
                     gtline = line.get_TextEquiv()[1].Unicode
                     cnum += len(gtline)
 
-<<<<<<< HEAD
-
-=======
                     tessline = line.get_TextEquiv()[2].Unicode
                     ocroline1 = line.get_TextEquiv()[3].Unicode
                     ocroline2 = line.get_TextEquiv()[4].Unicode
->>>>>>> 97958550
 
                     s = SequenceMatcher(None, gtline, tessline)
                     tess_err += (1-s.ratio())*len(gtline)
@@ -73,30 +62,16 @@
                     ocro2_err += (1-s.ratio())*len(gtline)
 
 
-<<<<<<< HEAD
-
-=======
                     # words = line.get_Word()
                     # for word in words:
                     #     for ocr in word.get_TextEquiv():
                     #         print(ocr.Unicode)
->>>>>>> 97958550
 
 
         tessac = 1-tess_err/cnum
         ocro1ac = 1-ocro1_err/cnum
         ocro2ac = 1-ocro2_err/cnum
 
-<<<<<<< HEAD
-            words = line.get_Word()
-            for word in words:
-                print(word.get_TextEquiv()[0].Unicode)
-                print(type(word.get_TextEquiv()))
-                for elem in word.get_TextEquiv():
-                    print(elem.Unicode)
-                    print(inputfile)
-=======
         print('tesserocr accuracy:    ', tessac)
         print('ocropy model1 accuracy:', ocro1ac)
-        print('ocropy model2 accuracy:', ocro2ac)
->>>>>>> 97958550
+        print('ocropy model2 accuracy:', ocro2ac)