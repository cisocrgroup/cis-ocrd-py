--- conflicted
+++ resolved
@@ -115,13 +115,8 @@
             page_id = pcgts.pcGtsId or input_file.pageId or input_file.ID # (PageType has no id)
             page = pcgts.get_Page()
             page_image, page_xywh, _ = self.workspace.image_from_page(
-<<<<<<< HEAD
                 page, page_id, feature_filter='binarized')
             
-=======
-                page, page_id)
-
->>>>>>> a0dd028d
             if level == 'page':
                 self.process_page(page, page_image, page_xywh,
                                   input_file.pageId, file_id)
@@ -248,16 +243,8 @@
         # update PAGE (reference the image file):
         region.add_AlternativeImage(AlternativeImageType(
             filename=file_path,
-<<<<<<< HEAD
             comments=features))
 
-=======
-            comments=(('grayscale_normalized' if self.parameter['grayscale'] else 'binarized') +
-                      ',cropped' +
-                      (',despeckled' if self.parameter['noise_maxsize'] else '') +
-                      (',deskewed' if region_xywh['angle'] else ''))))
-
->>>>>>> fix-ci
     def process_line(self, line, line_image, line_xywh, page_id, region_id, file_id):
         LOG.info("About to binarize page '%s' region '%s' line '%s'",
                  page_id, region_id, line.id)
@@ -294,12 +281,4 @@
         # update PAGE (reference the image file):
         line.add_AlternativeImage(AlternativeImageType(
             filename=file_path,
-<<<<<<< HEAD
-            comments=features))
-
-=======
-            comments=(('grayscale_normalized' if self.parameter['grayscale'] else 'binarized') +
-                      ',cropped' +
-                      (',despeckled' if self.parameter['noise_maxsize'] else '') +
-                      (',deskewed' if angle else ''))))
->>>>>>> fix-ci+            comments=features))