import subprocess
from ocrd.utils import getLogger
from pathlib import Path

ALIGNER = "de.lmu.cis.ocrd.cli.Align"
PROFILER = "de.lmu.cis.ocrd.cli.Profile"


class JavaProcess:
    def __init__(self, jar, main, args):
        self.jar = jar
        self.args = args
<<<<<<< HEAD
        self.log = getLogger('cis.JavaProcess')
=======
        self.main = main

        self.log = getLogger('JavaProcess')
>>>>>>> d61f6d5b
        if not Path(jar).is_file():
            raise FileNotFoundError("no such file: {}".format(jar))

    def aligner(jar, args):
        return JavaProcess(jar, ALIGNER, args)

    def profiler(jar, args):
        return JavaProcess(jar, PROFILER, args)

    def run(self, _input):
        """
        Run the process with the given input and get its output.
        The process writes _input to stdin of the process.
        """
        cmd = self.get_cmd()
        self.log.info('command: %s', cmd)
        with subprocess.Popen(
                cmd,
                stdout=subprocess.PIPE,
                stdin=subprocess.PIPE,
                # only since 3.6: encoding='utf-8',
                # stderr=subprocess.DEVNULL,
        ) as p:
            output, err = p.communicate(input=_input.encode('utf-8'))
            output = output.decode('utf-8')
            retval = p.wait()
            self.log.info("%s: %i", cmd, retval)
            if retval != 0:
                raise ValueError(
                    "cannot execute {}: {}\nreturned: {}"
                    .format(cmd, err.decode('utf-8') if err else u'', retval))
            return output

    def get_cmd(self):
        cmd = ['java', '-cp', self.jar, self.main]
        cmd.extend(self.args)
        return cmd<|MERGE_RESOLUTION|>--- conflicted
+++ resolved
@@ -10,13 +10,8 @@
     def __init__(self, jar, main, args):
         self.jar = jar
         self.args = args
-<<<<<<< HEAD
+        self.main = main
         self.log = getLogger('cis.JavaProcess')
-=======
-        self.main = main
-
-        self.log = getLogger('JavaProcess')
->>>>>>> d61f6d5b
         if not Path(jar).is_file():
             raise FileNotFoundError("no such file: {}".format(jar))
 
